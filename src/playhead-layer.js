/**
 * @file
 *
 * Defines the {@link PlayheadLayer} class.
 *
 * @module playhead-layer
 */

define([
  'konva'
], function(Konva) {
  'use strict';

  /**
   * Creates a Konva.Layer that displays a playhead marker.
   *
   * @class
   * @alias PlayheadLayer
   *
   * @param {Peaks} peaks
   * @param {WaveformOverview|WaveformZoomView} view
   * @param {Boolean} showTime If <code>true</code> The playback time position
   *   is shown next to the playhead.
   */

  function PlayheadLayer(peaks, view, showTime) {
    this._peaks = peaks;
    this._view = view;
    this._playheadPixel = 0;
    this._playheadLineAnimation = null;
    this._playheadVisible = false;
    this._playheadColor = peaks.options.playheadColor;
    this._playheadTextColor = peaks.options.playheadTextColor;

    this._playheadLayer = new Konva.Layer();

    this._createPlayhead(this._playheadColor);

    if (showTime) {
      this._createPlayheadText(this._playheadTextColor);
    }

    this.fitToView();

    this.zoomLevelChanged();
  }

  /**
   * Adds the layer to the given {Konva.Stage}.
   *
   * @param {Konva.Stage} stage
   */

  PlayheadLayer.prototype.addToStage = function(stage) {
    stage.add(this._playheadLayer);
  };

  /**
   * Decides whether to use an animation to update the playhead position.
   *
   * If the zoom level is such that the number of pixels per second of audio is
   * low, we can use timeupdate events from the HTMLMediaElement to
   * set the playhead position. Otherwise, we use an animation to update the
   * playhead position more smoothly. The animation is CPU intensive, so we
   * avoid using it where possible.
   */

  PlayheadLayer.prototype.zoomLevelChanged = function() {
    var pixelsPerSecond = this._view.timeToPixels(1.0);
    var time;

    this._useAnimation = pixelsPerSecond >= 5;

    if (this._useAnimation) {
      if (this._peaks.player.isPlaying() && !this._playheadLineAnimation) {
        // Start the animation
        this._start();
      }
    }
    else {
      if (this._playheadLineAnimation) {
        // Stop the animation
        time = this._peaks.player.getCurrentTime();

        this.stop(time);
      }
    }
  };

  /**
   * Resizes the playhead UI objects to fit the available space in the
   * view.
   */

  PlayheadLayer.prototype.fitToView = function() {
    var height = this._view.getHeight();

    this._playheadLine.points([0.5, 0, 0.5, height]);

    if (this._playheadText) {
      this._playheadText.y(12);
    }
  };

  /**
   * Creates the playhead UI objects.
   *
   * @private
   * @param {String} color
   */

  PlayheadLayer.prototype._createPlayhead = function(color) {
    // Create with default points, the real values are set in fitToView().
    this._playheadLine = new Konva.Line({
      stroke:      color,
      strokeWidth: 1
    });

    this._playheadGroup = new Konva.Group({
      x: 0,
      y: 0
    });

    this._playheadGroup.add(this._playheadLine);
    this._playheadLayer.add(this._playheadGroup);
  };

  PlayheadLayer.prototype._createPlayheadText = function(color) {
    var time = this._peaks.player.getCurrentTime();
    var text = this._view.formatTime(time);

    // Create with default y, the real value is set in fitToView().
    this._playheadText = new Konva.Text({
      x: 2,
      y: 0,
      text: text,
      fontSize: 11,
      fontFamily: 'sans-serif',
      fill: color,
      align: 'right'
    });

    this._playheadGroup.add(this._playheadText);
  };

  /**
   * Updates the playhead position.
   *
   * @param {Number} time Current playhead position, in seconds.
   */

  PlayheadLayer.prototype.updatePlayheadTime = function(time) {
    this._syncPlayhead(time);

    if (this._peaks.player.isPlaying()) {
      this._start();
    }
  };

  /**
   * Updates the playhead position.
   *
   * @private
   * @param {Number} time Current playhead position, in seconds.
   */

  PlayheadLayer.prototype._syncPlayhead = function(time) {
    var pixelIndex = this._view.timeToPixels(time);

    var frameOffset = this._view.getFrameOffset();
    var width = this._view.getWidth();

    var isVisible = (pixelIndex >= frameOffset) &&
                    (pixelIndex <  frameOffset + width);

    this._playheadPixel = pixelIndex;

    if (isVisible) {
      var playheadX = this._playheadPixel - frameOffset;

      if (!this._playheadVisible) {
        this._playheadVisible = true;
        this._playheadGroup.show();
      }

      this._playheadGroup.setAttr('x', playheadX);

      if (this._playheadText) {
        var text = this._view.formatTime(time);

        this._playheadText.setText(text);
      }

      this._playheadLayer.draw();
    }
    else {
      if (this._playheadVisible) {
        this._playheadVisible = false;
        this._playheadGroup.hide();

        this._playheadLayer.draw();
      }
    }
  };

  /**
   * Starts a playhead animation in sync with the media playback.
   *
   * @private
   */

  PlayheadLayer.prototype._start = function() {
    var self = this;

    if (self._playheadLineAnimation) {
      self._playheadLineAnimation.stop();
      self._playheadLineAnimation = null;
    }

    if (!self._useAnimation) {
      return;
    }

    var lastPlayheadPosition = null;

    self._playheadLineAnimation = new Konva.Animation(function() {
      var time = self._peaks.player.getCurrentTime();
      var playheadPosition = self._view.timeToPixels(time);

      if (playheadPosition !== lastPlayheadPosition) {
        self._syncPlayhead(time);
        lastPlayheadPosition = playheadPosition;
      }
    }, self._playheadLayer);

    self._playheadLineAnimation.start();
  };

  PlayheadLayer.prototype.stop = function(time) {
    if (this._playheadLineAnimation) {
      this._playheadLineAnimation.stop();
      this._playheadLineAnimation = null;
    }

    this._syncPlayhead(time);
  };

  /**
   * Returns the position of the playhead marker, in pixels relative to the
   * left hand side of the waveform view.
   *
   * @return {Number}
   */

  PlayheadLayer.prototype.getPlayheadOffset = function() {
    return this._playheadPixel - this._view.getFrameOffset();
  };

  PlayheadLayer.prototype.getPlayheadPixel = function() {
    return this._playheadPixel;
  };

  PlayheadLayer.prototype.showPlayheadTime = function(show) {
    var updated = false;

    if (show) {
      if (!this._playheadText) {
        // Create it
        this._createPlayheadText(this._playheadTextColor);
        this.fitToView();
        updated = true;
      }
    }
    else {
      if (this._playheadText) {
        this._playheadText.remove();
        this._playheadText.destroy();
        this._playheadText = null;
        updated = true;
      }
    }

    if (updated) {
      this._playheadLayer.draw();
    }
  };

<<<<<<< HEAD
  PlayheadLayer.prototype.destroy = function() {
    if (this._playheadLineAnimation) {
      this._playheadLineAnimation.stop();
      this._playheadLineAnimation = null;
    }
=======
  PlayheadLayer.prototype.updatePlayheadText = function() {
    // Update current play head
    if (this._playheadText) {
      var time = this._peaks.player.getCurrentTime();
      var text = this._view.formatTime(time);

      this._playheadText.setText(text);
    }
    this._playheadLayer.draw();
>>>>>>> 25b0e8e0
  };

  return PlayheadLayer;
});<|MERGE_RESOLUTION|>--- conflicted
+++ resolved
@@ -285,13 +285,6 @@
     }
   };
 
-<<<<<<< HEAD
-  PlayheadLayer.prototype.destroy = function() {
-    if (this._playheadLineAnimation) {
-      this._playheadLineAnimation.stop();
-      this._playheadLineAnimation = null;
-    }
-=======
   PlayheadLayer.prototype.updatePlayheadText = function() {
     // Update current play head
     if (this._playheadText) {
@@ -300,8 +293,15 @@
 
       this._playheadText.setText(text);
     }
+    
     this._playheadLayer.draw();
->>>>>>> 25b0e8e0
+  };
+  
+  PlayheadLayer.prototype.destroy = function() {
+    if (this._playheadLineAnimation) {
+      this._playheadLineAnimation.stop();
+      this._playheadLineAnimation = null;
+    }
   };
 
   return PlayheadLayer;
