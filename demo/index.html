--- conflicted
+++ resolved
@@ -482,18 +482,13 @@
             console.log('points.dblclick:', event);
           });
 
-<<<<<<< HEAD
           peaksInstance.on('points.contextmenu', function(point) {
             event.preventDefault();
             console.log('points.contextmenu:', point);
           });
 
-          peaksInstance.on('points.dragstart', function(point) {
-            console.log('points.dragstart:', point);
-=======
           peaksInstance.on('points.dragstart', function(event) {
             console.log('points.dragstart:', event);
->>>>>>> b1d470d3
           });
 
           peaksInstance.on('points.dragmove', function(event) {
@@ -534,18 +529,13 @@
             console.log('segments.dblclick:', event);
           });
 
-<<<<<<< HEAD
           peaksInstance.on('segments.contextmenu', function(segment) {
             event.preventDefault();
             console.log('segments.contextmenu:', segment);
           });
 
-          peaksInstance.on('zoomview.click', function(time) {
-            console.log('zoomview.click:', time);
-=======
           peaksInstance.on('zoomview.click', function(event) {
             console.log('zoomview.click:', event);
->>>>>>> b1d470d3
           });
 
           peaksInstance.on('zoomview.dblclick', function(event) {
